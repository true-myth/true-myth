/** [[include:doc/result.md]] */

/** (keep typedoc from getting confused by the import) */
import Maybe, { isJust, just, nothing } from './maybe';
import Unit from './unit';
import { _Brand, curry1, isVoid } from './utils';

// So that it doesn't appear unused but can be exported.
_Brand; // tslint:disable-line:no-unused-expression

/**
  Discriminant for `Ok` and `Err` variants of `Result` type.

  You can use the discriminant via the `variant` property of `Result` instances
  if you need to match explicitly on it.
 */
export enum Variant {
  Ok = 'Ok',
  Err = 'Err',
}

/** Simply defines the common shape for `Ok` and `Err`. */
export interface ResultShape<T, E> {
  /** Distinguish between the `Ok` and `Err` variants. */
  readonly variant: Variant;

  /** Method variant for [`Result.isOk`](../modules/_result_.html#isok) */
  isOk(this: Result<T, E>): this is Ok<T, E>;

  /** Method variant for [`Result.isErr`](../modules/_result_.html#iserr) */
  isErr(this: Result<T, E>): this is Err<T, E>;

  /** Method variant for [`Result.map`](../modules/_result_.html#map) */
  map<U>(this: Result<T, E>, mapFn: (t: T) => U): Result<U, E>;

  /** Method variant for [`Result.mapOr`](../modules/_result_.html#mapor) */
  mapOr<U>(this: Result<T, E>, orU: U, mapFn: (t: T) => U): U;

  /** Method variant for [`Result.mapOrElse`](../modules/_result_.html#maporelse) */
  mapOrElse<U>(this: Result<T, E>, orElseFn: (err: E) => U, mapFn: (t: T) => U): U;

  /** Method variant for [`Result.match`](../modules/_result_.html#match) */
  match<U>(this: Result<T, E>, matcher: Matcher<T, E, U>): U;

  /** Method variant for [`Result.mapErr`](../modules/_result_.html#maperr) */
  mapErr<F>(this: Result<T, E>, mapErrFn: (e: E) => F): Result<T, F>;

  /** Method variant for [`Result.or`](../modules/_result_.html#or) */
  or<F>(this: Result<T, E>, orResult: Result<T, F>): Result<T, F>;

  /** Method variant for [`Result.orElse`](../modules/_result_.html#orelse) */
  orElse<F>(this: Result<T, E>, orElseFn: (err: E) => Result<T, F>): Result<T, F>;

  /** Method variant for [`Result.and`](../modules/_result_.html#and) */
  and<U>(this: Result<T, E>, mAnd: Result<U, E>): Result<U, E>;

  /** Method variant for [`Result.andThen`](../modules/_result_.html#andthen) */
  andThen<U>(this: Result<T, E>, andThenFn: (t: T) => Result<U, E>): Result<U, E>;

  /** Method variant for [`Result.chain`](../modules/_result_.html#chain) */
  chain<U>(this: Result<T, E>, chainFn: (t: T) => Result<U, E>): Result<U, E>;

  /** Method variant for [`Result.flatMap`](../modules/_result_.html#flatmap) */
  flatMap<U>(this: Result<T, E>, chainFn: (t: T) => Result<U, E>): Result<U, E>;

  /** Method variant for [`Result.unwrap`](../modules/_result_.html#unwrap) */
  unsafelyUnwrap(): T | never;

  /** Method variant for [`Result.unwrapErr`](../modules/_result_.html#unwraperr) */
  unsafelyUnwrapErr(): E | never;

  /** Method variant for [`Result.unwrapOr`](../modules/_result_.html#unwrapor) */
  unwrapOr(this: Result<T, E>, defaultValue: T): T;

  /** Method variant for [`Result.unwrapOrElse`](../modules/_result_.html#unwrapOrElse) */
  unwrapOrElse(this: Result<T, E>, elseFn: (error: E) => T): T;

  /** Method variant for [`Result.toMaybe`](../modules/_result_.html#tomaybe) */
  toMaybe(this: Result<T, E>): Maybe<T>;

  /** Method variant for [`Result.toString`](../modules/_result_.html#tostring) */
  toString(this: Result<T, E>): string;

  /** Method variant for [`Result.equals`](../modules/_result_.html#equals) */
  equals(this: Result<T, E>, comparison: Result<T, E>): boolean;

  /** Method variant for [`Result.ap`](../modules/_result_.html#ap) */
  ap<A, B>(this: Result<(a: A) => B, E>, r: Result<A, E>): Result<B, E>;
}

/**
  An `Ok` instance is the *successful* variant instance of the
  [`Result`](../modules/_result_.html#result) type, representing a successful
  outcome from an operation which may fail. For a full discussion, see [the
  module docs](../modules/_result_.html).

  @typeparam T The type wrapped in this `Ok` variant of `Result`.
  @typeparam E The type which would be wrapped in an `Err` variant of `Result`.
 */
export class Ok<T, E> implements ResultShape<T, E> {
  /**
    Unwrap the contained value. A convenience method for functional idioms.

    A common scenario where you might want to use this is in a pipeline of
    functions:

    ```ts
    import Result, { Ok } from 'true-myth/result';

    function getLengths(results: Array<Result<string, string>>): Array<number> {
      return results
        .filter(Result.isOk)
        .map(Ok.unwrap)
        .map(s => s.length);
    }
    ```
   */
  static unwrap<O>(theOk: Ok<O, any>): O {
    return theOk.value;
  }

  /** `Ok` is always [`Variant.Ok`](../enums/_result_.variant#ok). */
  readonly variant: Variant.Ok = Variant.Ok;

  /** The wrapped value. */
  readonly value: T;

  /**
    Create an instance of `Result.Ok` with `new`.

    Note: While you *may* create the `Result` type via normal
    JavaScript class construction, it is not recommended for the functional
    style for which the library is intended. Instead, use [`Result.ok`].

    [`Result.ok`]: ../modules/_result_.html#ok

    ```ts
    // Avoid:
    const aString = new Result.Ok('characters');

    // Prefer:
    const aString = Result.ok('characters);
    ```

    Note that you may explicitly pass `Unit` to the `Ok` constructor to create
    a `Result<Unit, E>`. However, you may *not* call the `Ok` constructor with
    `null` or `undefined` to get that result (the type system won't allow you to
    construct it that way). Instead, for convenience, you can simply call
    `Result.ok()`, which will construct the type correctly.

    @param value
    The value to wrap in a `Result.Ok`.

    Note: `null` and `undefined` are allowed by the type signature so that the
    constructor may `throw` on those rather than constructing a type like
    `Result<undefined>`.

    @throws If you pass `null`.
   */
  constructor(value?: T | null) {
    if (isVoid(value)) {
      throw new Error(
        'Tried to construct `Ok` with `null` or `undefined`. Maybe you want `Maybe.Nothing`?'
      );
    }

    this.value = value;
  }

  /** Method variant for [`Result.isOk`](../modules/_result_.html#isok) */
  isOk(this: Result<T, E>): this is Ok<T, E> {
    return true;
  }

  /** Method variant for [`Result.isErr`](../modules/_result_.html#iserr) */
  isErr(this: Result<T, E>): this is Err<T, E> {
    return false;
  }

  /** Method variant for [`Result.map`](../modules/_result_.html#map) */
  map<U>(this: Result<T, E>, mapFn: (t: T) => U): Result<U, E> {
    return map(mapFn, this);
  }

  /** Method variant for [`Result.mapOr`](../modules/_result_.html#mapor) */
  mapOr<U>(this: Result<T, E>, orU: U, mapFn: (t: T) => U): U {
    return mapOr(orU, mapFn, this);
  }

  /** Method variant for [`Result.mapOrElse`](../modules/_result_.html#maporelse) */
  mapOrElse<U>(this: Result<T, E>, orElseFn: (err: E) => U, mapFn: (t: T) => U): U {
    return mapOrElse(orElseFn, mapFn, this);
  }

  /** Method variant for [`Result.match`](../modules/_result_.html#match) */
  match<U>(this: Result<T, E>, matcher: Matcher<T, E, U>): U {
    return match(matcher, this);
  }

  /** Method variant for [`Result.mapErr`](../modules/_result_.html#maperr) */
  mapErr<F>(this: Result<T, E>, mapErrFn: (e: E) => F): Result<T, F> {
    return mapErr(mapErrFn, this);
  }

  /** Method variant for [`Result.or`](../modules/_result_.html#or) */
  or<F>(this: Result<T, E>, orResult: Result<T, F>): Result<T, F> {
    return or(orResult, this);
  }

  /** Method variant for [`Result.orElse`](../modules/_result_.html#orelse) */
  orElse<F>(this: Result<T, E>, orElseFn: (err: E) => Result<T, F>): Result<T, F> {
    return orElse(orElseFn, this);
  }

  /** Method variant for [`Result.and`](../modules/_result_.html#and) */
  and<U>(this: Result<T, E>, mAnd: Result<U, E>): Result<U, E> {
    return and(mAnd, this);
  }

  /** Method variant for [`Result.andThen`](../modules/_result_.html#andthen) */
  andThen<U>(this: Result<T, E>, andThenFn: (t: T) => Result<U, E>): Result<U, E> {
    return andThen(andThenFn, this);
  }

  /** Method variant for [`Result.chain`](../modules/_result_.html#chain) */
  chain<U>(this: Result<T, E>, chainFn: (t: T) => Result<U, E>): Result<U, E> {
    return chain(chainFn, this);
  }

  /** Method variant for [`Result.flatMap`](../modules/_result_.html#flatmap) */
  flatMap<U>(this: Result<T, E>, flatMapFn: (t: T) => Result<U, E>): Result<U, E> {
    return flatMap(flatMapFn, this);
  }

  /** Method variant for [`Result.unwrap`](../modules/_result_.html#unwrap) */
  unsafelyUnwrap(): T {
    return this.value;
  }

  /** Method variant for [`Result.unwrapErr`](../modules/_result_.html#unwraperr) */
  unsafelyUnwrapErr(): never {
    throw new Error('Tried to `unsafelyUnwrapErr` an `Ok`');
  }

  /** Method variant for [`Result.unwrapOr`](../modules/_result_.html#unwrapor) */
  unwrapOr(this: Result<T, E>, defaultValue: T): T {
    return unwrapOr(defaultValue, this);
  }

  /** Method variant for [`Result.unwrapOrElse`](../modules/_result_.html#unwrapOrElse) */
  unwrapOrElse(this: Result<T, E>, elseFn: (error: E) => T): T {
    return unwrapOrElse(elseFn, this);
  }

  /** Method variant for [`Result.toMaybe`](../modules/_result_.html#tomaybe) */
  toMaybe(this: Result<T, E>): Maybe<T> {
    return toMaybe(this);
  }

  /** Method variant for [`Result.toString`](../modules/_result_.html#tostring) */
  toString(this: Result<T, E>): string {
    return toString(this);
  }

  /** Method variant for [`Result.equals`](../modules/_result_.html#equals) */
  equals(this: Result<T, E>, comparison: Result<T, E>): boolean {
    return equals(comparison, this);
  }

  /** Method variant for [`Result.ap`](../modules/_result_.html#ap) */
  ap<A, B>(this: Result<(a: A) => B, E>, r: Result<A, E>): Result<B, E> {
    return ap(this, r);
  }
}

/**
  An `Err` instance is the *failure* variant instance of the
  [`Result`](../modules/_result_.html#result) type, representing a failure
  outcome from an operation which may fail. For a full discussion, see [the
  module docs](../modules/_result_.html).

  @typeparam T The type which would be wrapped in an `Ok` variant of `Result`.
  @typeparam E The type wrapped in this `Err` variant of `Result`.
  */
export class Err<T, E> implements ResultShape<T, E> {
  /**
    Unwrap the contained error . A convenience method for functional idioms.

    A common scenario where you might want to use this is in a pipeline of
    functions:

    ```ts
    import Result, { Ok } from 'true-myth/result';

    function getMessages(results: Array<Result<string, Error>>): Array<number> {
      return maybeStrings
        .filter(Result.isErr)
        .map(Err.unwrapErr)
        .map(e => e.message);
    }
    ```
   */
  static unwrapErr<F>(theErr: Err<F, any>): F {
    return theErr.error;
  }

  /** `Err` is always [`Variant.Err`](../enums/_result_.variant#err). */
  readonly variant: Variant.Err = Variant.Err;

  /** The wrapped error value. */
  readonly error: E;

  /**
    Create an instance of `Result.Err` with `new`.

    Note: While you *may* create the `Result` type via normal
    JavaScript class construction, it is not recommended for the functional
    style for which the library is intended. Instead, use [`Result.err`].

    [`Result.err`]: ../modules/_result_.html#err

    ```ts
    // Avoid:
    const anErr = new Result.Err('alas, failure');

    // Prefer:
    const anErr = Result.err('alas, failure');
    ```

    Note that you may explicitly pass `Unit` to the `Err` constructor to create
    a `Result<T, Unit>`. However, you may *not* call the `Err` constructor with
    `null` or `undefined` to get that result (the type system won't allow you to
    construct it that way). Instead, for convenience, you can simply call
    `Result.err()`, which will construct the type correctly.

    @param error
    The value to wrap in a `Result.Err`.

    `Note: null` and `undefined` are allowed by the type signature so that the
    constructor may `throw` on those rather than constructing a type like
    `Result<number, undefined>`.

    @throws If you pass `null` or `undefined`.
   */
  constructor(error: E | null) {
    if (isVoid(error)) {
      throw new Error(
        'Tried to construct `Err` with `null` or `undefined`. Maybe you want `Maybe.Nothing`?'
      );
    }

    this.error = error;
  }

  /** Method variant for [`Result.isOk`](../modules/_result_.html#isok) */
  isOk(this: Result<T, E>): this is Ok<T, E> {
    return false;
  }

  /** Method variant for [`Result.isErr`](../modules/_result_.html#iserr) */
  isErr(this: Result<T, E>): this is Err<T, E> {
    return true;
  }

  /** Method variant for [`Result.map`](../modules/_result_.html#map) */
  map<U>(this: Result<T, E>, mapFn: (t: T) => U): Result<U, E> {
    return map(mapFn, this);
  }

  /** Method variant for [`Result.mapOr`](../modules/_result_.html#mapor) */
  mapOr<U>(this: Result<T, E>, orU: U, mapFn: (t: T) => U): U {
    return mapOr(orU, mapFn, this);
  }

  /** Method variant for [`Result.mapOrElse`](../modules/_result_.html#maporelse) */
  mapOrElse<U>(this: Result<T, E>, orElseFn: (err: E) => U, mapFn: (t: T) => U): U {
    return mapOrElse(orElseFn, mapFn, this);
  }

  /** Method variant for [`Result.match`](../modules/_result_.html#match) */
  match<U>(this: Result<T, E>, matchObj: Matcher<T, E, U>): U {
    return match(matchObj, this);
  }

  /** Method variant for [`Result.mapErr`](../modules/_result_.html#maperr) */
  mapErr<F>(this: Result<T, E>, mapErrFn: (e: E) => F): Result<T, F> {
    return mapErr(mapErrFn, this);
  }

  /** Method variant for [`Result.or`](../modules/_result_.html#or) */
  or<F>(this: Result<T, E>, orResult: Result<T, F>): Result<T, F> {
    return or(orResult, this);
  }

  /** Method variant for [`Result.orElse`](../modules/_result_.html#orelse) */
  orElse<F>(this: Result<T, E>, orElseFn: (err: E) => Result<T, F>): Result<T, F> {
    return orElse(orElseFn, this);
  }

  /** Method variant for [`Result.and`](../modules/_result_.html#and) */
  and<U>(this: Result<T, E>, mAnd: Result<U, E>): Result<U, E> {
    return and(mAnd, this);
  }

  /** Method variant for [`Result.andThen`](../modules/_result_.html#andthen) */
  andThen<U>(this: Result<T, E>, andThenFn: (t: T) => Result<U, E>): Result<U, E> {
    return andThen(andThenFn, this);
  }

  /** Method variant for [`Result.chain`](../modules/_result_.html#chain) */
  chain<U>(this: Result<T, E>, chainFn: (t: T) => Result<U, E>): Result<U, E> {
    return this.andThen(chainFn);
  }

  /** Method variant for [`Result.flatMap`](../modules/_result_.html#flatmap) */
  flatMap<U>(this: Result<T, E>, flatMapFn: (t: T) => Result<U, E>): Result<U, E> {
    return this.andThen(flatMapFn);
  }

  /** Method variant for [`Result.unsafelyUnwrap`](../modules/_result_.html#unsafelyunwrap) */
  unsafelyUnwrap(): never {
    throw new Error('Tried to `unsafelyUnwrap an Err`');
  }

  /** Method variant for [`Result.unsafelyUnwrapErr`](../modules/_result_.html#unsafelyunwraperr) */
  unsafelyUnwrapErr(): E {
    return this.error;
  }

  /** Method variant for [`Result.unwrapOr`](../modules/_result_.html#unwrapor) */
  unwrapOr(this: Result<T, E>, defaultValue: T): T {
    return unwrapOr(defaultValue, this);
  }

  /** Method variant for [`Result.unwrapOrElse`](../modules/_result_.html#unwraporelse) */
  unwrapOrElse(this: Result<T, E>, elseFn: (error: E) => T): T {
    return unwrapOrElse(elseFn, this);
  }

  /** Method variant for [`Result.toMaybe`](../modules/_result_.html#tomaybe) */
  toMaybe(this: Result<T, E>): Maybe<T> {
    return toMaybe(this);
  }

  /** Method variant for [`Result.toString`](../modules/_result_.html#tostring) */
  toString(this: Result<T, E>): string {
    return toString(this);
  }

  /** Method variant for [`Result.equals`](../modules/_result_.html#equals) */
  equals(this: Result<T, E>, comparison: Result<T, E>): boolean {
    return equals(comparison, this);
  }

  /** Method variant for [`Result.ap`](../modules/_result_.html#ap) */
  ap<A, B>(this: Result<(a: A) => B, E>, r: Result<A, E>): Result<B, E> {
    return ap(this, r);
  }
}

/**
  Is this `Result` an `Ok` instance?

  In TypeScript, narrows the type from `Result<T, E>` to `Ok<T, E>`.
 */
export function isOk<T, E>(result: Result<T, E>): result is Ok<T, E> {
  return result.variant === Variant.Ok;
}

/**
  Is this `Result` an `Err` instance?

  In TypeScript, narrows the type from `Result<T, E>` to `Err<T, E>`.
 */
export function isErr<T, E>(result: Result<T, E>): result is Err<T, E> {
  return result.variant === Variant.Err;
}

/**
  Create an instance of `Result.Ok`.

  If you need to create an instance with a specific type (as you do whenever you
  are not constructing immediately for a function return or as an argument to a
  function), you can use a type parameter:

  ```ts
  const yayNumber = Result.ok<number, string>(12);
  ```

  Note: `null` is allowed by the type signature so that so that the function
  may be used to  `throw` on passing `null` rather than constructing a type like
  `Result<null, string>`. `undefined` is allowed as a convenience method for
  constructing a `Result<Unit, E>`.

  ```ts
  const normalResult = Result.ok<number, string>(42);
  const explicitUnit = Result.ok<Unit, string>(Unit);
  const implicitUnit = Result.ok<Unit, string>();
  ```

  In the context of an immediate function return, or an arrow function with a
  single expression value, you do not have to specify the types, so this can be
  quite convenient.

  ```ts
  type SomeData = {
    //...
  };

  const isValid = (data: SomeData): boolean => {
    // true or false...
  }

  const arrowValidate = (data: SomeData): Result<Unit, string> =>
    isValid(data) ? Result.ok() : Result.err('something was wrong!');

  function fnValidate(data: someData): Result<Unit, string> {
    return isValid(data) ? Result.ok() : Result.err('something was wrong');
  }
  ```

  @typeparam T The type of the item contained in the `Result`.
  @param value The value to wrap in a `Result.Ok`.
 */
export function ok<T, E>(): Result<Unit, E>;
export function ok<T, E>(value: T): Result<T, E>;
export function ok<T, E>(value?: T): Result<Unit, E> | Result<T, E> {
  return value === undefined ? new Ok(Unit) : new Ok(value);
}

/** `Result.of` is an alias for `Result.ok`. */
export const of = ok;

/**
  Create an instance of `Result.Error`.

  If you need to create an instance with a specific type (as you do whenever you
  are not constructing immediately for a function return or as an argument to a
  function), you can use a type parameter:

  ```ts
  const notString = Result.err<number, string>('something went wrong');
  ```

  Note: `null` is allowed by the type signature so that so that the function
  may be used to  `throw` on passing `null` rather than constructing a type like
  `Result<null, string>`. `undefined` is allowed as a convenience method for
  constructing a `Result<Unit, E>`.

  ```ts
  const normalResult = Result.err<number, string>('oh no');
  const explicitUnit = Result.err<number, Unit>(Unit);
  const implicitUnit = Result.err<number, Unit>();
  ```

  In the context of an immediate function return, or an arrow function with a
  single expression value, you do not have to specify the types, so this can be
  quite convenient.

  ```ts
  type SomeData = {
    //...
  };

  const isValid = (data: SomeData): boolean => {
    // true or false...
  }

  const arrowValidate = (data: SomeData): Result<number, Unit> =>
    isValid(data) ? Result.ok(42) : Result.err();

  function fnValidate(data: someData): Result<number, Unit> {
    return isValid(data) ? Result.ok(42) : Result.err();
  }
  ```

  @typeparam T The type of the item contained in the `Result`.
  @param E The error value to wrap in a `Result.Err`.
 */
export function err<T, E>(): Result<T, Unit>;
export function err<T, E>(error: E): Result<T, E>;
export function err<T, E>(error?: E): Result<T, Unit> | Result<T, E> {
  return isVoid(error) ? new Err(Unit) : new Err(error);
}

/**
<<<<<<< HEAD
  Execute the provided callback, wrapping the return value in `Result.Ok`.
  If there is an exception, return a `Result.Err` of whatever the `onError`
  function returns.
=======
  Execute the provided callback, wrapping the return value in `Result.Ok` or
  `Result.Err(error)` if there is an exception.
>>>>>>> 2e553b04

  ```ts
  const aSuccessfulOperation = () => 2 + 2;

<<<<<<< HEAD
  const anOkResult = Result.tryOrElse(
    (e) => e,
    aSuccessfulOperation
  ); // => Ok(4)

  const thisOperationThrows = () => throw 'Bummer'

  const anErrResult = Result.tryOrElse((e) => e, () => {
    thisOperationThrows();
  }); // => Err('Bummer')
 ```

  @param onError A function that takes `e` exception and returns what will
  be wrapped in a `Result.Err`
  @param callback The callback to try executing
 */

export function tryOrElse<T, E>(onError: (e: unknown) => E, callback: () => T): Result<T, E> {
  try {
    return Result.ok(callback());
  } catch (e) {
    return Result.err(onError(e));
=======
  const anOkResult = Result.tryOr('Oh noes!!1', () => {
    aSuccessfulOperation()
  }); // => Ok(4)

  const thisOperationThrows = () => throw new Error('Bummer');

  const anErrResult = Result.tryOr('Oh noes!!1', () => {
    thisOperationThrows();
  }); // => Err('Oh noes!!1')
 ```

  @param error The error value in case of an exception
  @param callback The callback to try executing
 */
export function tryOr<T, E>(error: E, callback: () => T): Result<T, E> {
  try {
    return Result.ok(callback());
  } catch {
    return Result.err(error);
>>>>>>> 2e553b04
  }
}

/**
  Map over a `Result` instance: apply the function to the wrapped value if the
  instance is `Ok`, and return the wrapped error value wrapped as a new `Err` of
  the correct type (`Result<U, E>`) if the instance is `Err`.

  `Result.map` works a lot like `Array.prototype.map`, but with one important
  difference. Both `Result` and `Array` are containers for other kinds of items,
  but where `Array.prototype.map` has 0 to _n_ items, a `Result` always has
  exactly one item, which is *either* a success or an error instance.

  Where `Array.prototype.map` will apply the mapping function to every item in
  the array (if there are any), `Result.map` will only apply the mapping
  function to the (single) element if an `Ok` instance, if there is one.

  If you have no items in an array of
  numbers named `foo` and call `foo.map(x => x + 1)`, you'll still some have an
  array with nothing in it. But if you have any items in the array (`[2, 3]`),
  and you call `foo.map(x => x + 1)` on it, you'll get a new array with each of
  those items inside the array "container" transformed (`[3, 4]`).

  With `Result.map`, the `Err` variant is treated *by the `map` function* kind
  of the same way as the empty array case: it's just ignored, and you get back a
  new `Result` that is still just the same `Err` instance. But if you have an
  `Ok` variant, the map function is applied to it, and you get back a new
  `Result` with the value transformed, and still wrapped in an `Ok`.

  #### Examples

  ```ts
  import { ok, err, map, toString } from 'true-myth/result';
  const double = n => n * 2;

  const anOk = ok(12);
  const mappedOk = map(double, anOk);
  console.log(toString(mappedOk)); // Ok(24)

  const anErr = err("nothing here!");
  const mappedErr = map(double, anErr);
  console.log(toString(mappedOk)); // Err(nothing here!)
  ```

  @typeparam T  The type of the value wrapped in an `Ok` instance, and taken as
                the argument to the `mapFn`.
  @typeparam U  The type of the value wrapped in the new `Ok` instance after
                applying `mapFn`, that is, the type returned by `mapFn`.
  @typeparam E  The type of the value wrapped in an `Err` instance.
  @param mapFn  The function to apply the value to if `result` is `Ok`.
  @param result The `Result` instance to map over.
  @returns      A new `Result` with the result of applying `mapFn` to the value
                in an `Ok`, or else the original `Err` value wrapped in the new
                instance.
 */
export function map<T, U, E>(mapFn: (t: T) => U, result: Result<T, E>): Result<U, E>;
export function map<T, U, E>(mapFn: (t: T) => U): (result: Result<T, E>) => Result<U, E>;
export function map<T, U, E>(
  mapFn: (t: T) => U,
  result?: Result<T, E>
): Result<U, E> | ((result: Result<T, E>) => Result<U, E>) {
  const op = (r: Result<T, E>) => (isOk(r) ? ok(mapFn(r.value)) : r) as Result<U, E>;
  return curry1(op, result);
}

/**
  Map over a `Result` instance as in [`map`](#map) and get out the value
  if `result` is an `Ok`, or return a default value if `result` is an `Err`.

  #### Examples

  ```ts
  import { ok, err, mapOr } from 'true-myth/result';

  const length = (s: string) => s.length;

  const anOkString = ok('a string');
  const theStringLength = mapOr(0, anOkString);
  console.log(theStringLength);  // 8

  const anErr = err('uh oh');
  const anErrMapped = mapOr(0, anErr);
  console.log(anErrMapped);  // 0
  ```

  @param orU The default value to use if `result` is an `Err`.
  @param mapFn The function to apply the value to if `result` is an `Ok`.
  @param result The `Result` instance to map over.
 */
export function mapOr<T, U, E>(orU: U, mapFn: (t: T) => U, result: Result<T, E>): U;
export function mapOr<T, U, E>(orU: U, mapFn: (t: T) => U): (result: Result<T, E>) => U;
export function mapOr<T, U, E>(orU: U): (mapFn: (t: T) => U) => (result: Result<T, E>) => U;
export function mapOr<T, U, E>(
  orU: U,
  mapFn?: (t: T) => U,
  result?: Result<T, E>
): U | ((result: Result<T, E>) => U) | ((mapFn: (t: T) => U) => (result: Result<T, E>) => U) {
  function fullOp(fn: (t: T) => U, r: Result<T, E>): U {
    return isOk(r) ? fn(r.value) : orU;
  }

  function partialOp(fn: (t: T) => U): (maybe: Result<T, E>) => U;
  function partialOp(fn: (t: T) => U, curriedResult: Result<T, E>): U;
  function partialOp(
    fn: (t: T) => U,
    curriedResult?: Result<T, E>
  ): U | ((maybe: Result<T, E>) => U) {
    return curriedResult !== undefined
      ? fullOp(fn, curriedResult)
      : (extraCurriedResult: Result<T, E>) => fullOp(fn, extraCurriedResult);
  }

  return mapFn === undefined
    ? partialOp
    : result === undefined
      ? partialOp(mapFn)
      : partialOp(mapFn, result);
}

/**
  Map over a `Result` instance as in [`map`](#map) and get out the value if
  `result` is `Ok`, or apply a function (`orElseFn`) to the value wrapped in
  the `Err` to get a default value.

  Like [`mapOr`](#mapor) but using a function to transform the error into a
  usable value instead of simply using a default value.

  #### Examples

  ```ts
  import { ok, err, mapOrElse } from 'true-myth/result';

  const summarize = (s: string) => `The response was: '${s}'`;
  const getReason = (err: { code: number, reason: string }) => err.reason;

  const okResponse = ok("Things are grand here.");
  const mappedOkAndUnwrapped = mapOrElse(getReason, summarize, okResponse);
  console.log(mappedOkAndUnwrapped);  // The response was: 'Things are grand here.'

  const errResponse = err({ code: 500, reason: 'Nothing at this endpoint!' });
  const mappedErrAndUnwrapped = mapOrElse(getReason, summarize, errResponse);
  console.log(mappedErrAndUnwrapped);  // Nothing at this endpoint!
  ```

  @typeparam T    The type of the wrapped `Ok` value.
  @typeparam U    The type of the resulting value from applying `mapFn` to the
                  `Ok` value or `orElseFn` to the `Err` value.
  @typeparam E    The type of the wrapped `Err` value.
  @param orElseFn The function to apply to the wrapped `Err` value to get a
                  usable value if `result` is an `Err`.
  @param mapFn    The function to apply to the wrapped `Ok` value if `result` is
                  an `Ok`.
  @param result   The `Result` instance to map over.
 */
export function mapOrElse<T, U, E>(
  orElseFn: (err: E) => U,
  mapFn: (t: T) => U,
  result: Result<T, E>
): U;
export function mapOrElse<T, U, E>(
  orElseFn: (err: E) => U,
  mapFn: (t: T) => U
): (result: Result<T, E>) => U;
export function mapOrElse<T, U, E>(
  orElseFn: (err: E) => U
): (mapFn: (t: T) => U) => (result: Result<T, E>) => U;
export function mapOrElse<T, U, E>(
  orElseFn: (err: E) => U,
  mapFn?: (t: T) => U,
  result?: Result<T, E>
): U | ((result: Result<T, E>) => U) | ((mapFn: (t: T) => U) => (result: Result<T, E>) => U) {
  function fullOp(fn: (t: T) => U, r: Result<T, E>) {
    return isOk(r) ? fn(r.value) : orElseFn(r.error);
  }

  function partialOp(fn: (t: T) => U): (maybe: Result<T, E>) => U;
  function partialOp(fn: (t: T) => U, curriedResult: Result<T, E>): U;
  function partialOp(
    fn: (t: T) => U,
    curriedResult?: Result<T, E>
  ): U | ((maybe: Result<T, E>) => U) {
    return curriedResult !== undefined
      ? fullOp(fn, curriedResult)
      : (extraCurriedResult: Result<T, E>) => fullOp(fn, extraCurriedResult);
  }

  return mapFn === undefined
    ? partialOp
    : result === undefined
      ? partialOp(mapFn)
      : partialOp(mapFn, result);
}

/**
  Map over a `Result`, exactly as in [`map`](#map), but operating on the value
  wrapped in an `Err` instead of the value wrapped in the `Ok`. This is handy
  for when you need to line up a bunch of different types of errors, or if you
  need an error of one shape to be in a different shape to use somewhere else in
  your codebase.

  #### Examples

  ```ts
  import { ok, err, mapErr, toString } from 'true-myth/result';

  const reason = (err: { code: number, reason: string }) => err.reason;

  const anOk = ok(12);
  const mappedOk = mapErr(reason, anOk);
  console.log(toString(mappedOk));  // Ok(12)

  const anErr = err({ code: 101, reason: 'bad file' });
  const mappedErr = mapErr(reason, anErr);
  console.log(toString(mappedErr));  // Err(bad file)
  ```

  @typeparam T    The type of the value wrapped in the `Ok` of the `Result`.
  @typeparam E    The type of the value wrapped in the `Err` of the `Result`.
  @typeparam F    The type of the value wrapped in the `Err` of a new `Result`,
                  returned by the `mapErrFn`.
  @param mapErrFn The function to apply to the value wrapped in `Err` if `result` is an `Err`.
  @param result   The `Result` instance to map over an error case for.
 */
export function mapErr<T, E, F>(mapErrFn: (e: E) => F, result: Result<T, E>): Result<T, F>;
export function mapErr<T, E, F>(mapErrFn: (e: E) => F): (result: Result<T, E>) => Result<T, F>;
export function mapErr<T, E, F>(
  mapErrFn: (e: E) => F,
  result?: Result<T, E>
): Result<T, F> | ((result: Result<T, E>) => Result<T, F>) {
  const op = (r: Result<T, E>) => (isOk(r) ? r : err(mapErrFn(r.error))) as Result<T, F>;
  return curry1(op, result);
}

/**
  You can think of this like a short-circuiting logical "and" operation on a
  `Result` type. If `result` is `Ok`, then the result is the `andResult`. If
  `result` is `Err`, the result is the `Err`.

  This is useful when you have another `Result` value you want to provide if
  and *only if* you have an `Ok` – that is, when you need to make sure that if you
  `Err`, whatever else you're handing a `Result` to *also* gets that `Err`.

  Notice that, unlike in [`map`](#map) or its variants, the original `result` is
  not involved in constructing the new `Result`.

  #### Examples

  ```ts
  import { and, ok, err, toString } from 'true-myth/result';

  const okA = ok('A');
  const okB = ok('B');
  const anErr = err({ so: 'bad' });

  console.log(toString(and(okB, okA)));  // Ok(B)
  console.log(toString(and(okB, anErr)));  // Err([object Object])
  console.log(toString(and(anErr, okA)));  // Err([object Object])
  console.log(toString(and(anErr, anErr)));  // Err([object Object])
  ```

  @typeparam T     The type of the value wrapped in the `Ok` of the `Result`.
  @typeparam U     The type of the value wrapped in the `Ok` of the `andResult`,
                   i.e. the success type of the `Result` present if the checked
                   `Result` is `Ok`.
  @typeparam E     The type of the value wrapped in the `Err` of the `Result`.
  @param andResult The `Result` instance to return if `result` is `Err`.
  @param result    The `Result` instance to check.
 */
export function and<T, U, E>(andResult: Result<U, E>, result: Result<T, E>): Result<U, E>;
export function and<T, U, E>(andResult: Result<U, E>): (result: Result<T, E>) => Result<U, E>;
export function and<T, U, E>(
  andResult: Result<U, E>,
  result?: Result<T, E>
): Result<U, E> | ((result: Result<T, E>) => Result<U, E>) {
  const op = (r: Result<T, E>) => (isOk(r) ? andResult : (r as Err<any, E>));
  return curry1(op, result);
}

/**
  Apply a function to the wrapped value if `Ok` and return a new `Ok`
  containing the resulting value; or if it is `Err` return it unmodified.

  This differs from `map` in that `thenFn` returns another `Result`. You can use
  `andThen` to combine two functions which *both* create a `Result` from an
  unwrapped type.

  You may find the `.then` method on an ES6 `Promise` helpful for comparison: if
  you have a `Promise`, you can pass its `then` method a callback which
  returns another `Promise`, and the result will not be a *nested* promise, but
  a single `Promise`. The difference is that `Promise#then` unwraps *all*
  layers to only ever return a single `Promise` value, whereas `Result.andThen`
  will not unwrap nested `Result`s.

  This is also commonly known as (and therefore aliased as) [`flatMap`] or
  [`chain`]. It is sometimes also known as `bind`, but *not* aliased as such
  because [`bind` already means something in JavaScript][bind].

  [`flatMap`]: #flatmap
  [`chain`]: #chain
  [bind]: https://developer.mozilla.org/en-US/docs/Web/JavaScript/Reference/Global_Objects/Function/bind

  #### Examples

  ```ts
  import { ok, err, andThen, toString } from 'true-myth/result';

  const toLengthAsResult = (s: string) => ok(s.length);

  const anOk = ok('just a string');
  const lengthAsResult = andThen(toLengthAsResult, anOk);
  console.log(toString(lengthAsResult));  // Ok(13)

  const anErr = err(['srsly', 'whatever']);
  const notLengthAsResult = andThen(toLengthAsResult, anErr);
  console.log(toString(notLengthAsResult));  // Err(srsly,whatever)
  ```

  @typeparam T   The type of the value wrapped in the `Ok` of the `Result`.
  @typeparam U   The type of the value wrapped in the `Ok` of the `Result`
                 returned by the `thenFn`.
  @typeparam E   The type of the value wrapped in the `Err` of the `Result`.
  @param thenFn  The function to apply to the wrapped `T` if `maybe` is `Just`.
  @param result  The `Maybe` to evaluate and possibly apply a function to.
 */
export function andThen<T, U, E>(
  thenFn: (t: T) => Result<U, E>,
  result: Result<T, E>
): Result<U, E>;
export function andThen<T, U, E>(
  thenFn: (t: T) => Result<U, E>
): (result: Result<T, E>) => Result<U, E>;
export function andThen<T, U, E>(
  thenFn: (t: T) => Result<U, E>,
  result?: Result<T, E>
): Result<U, E> | ((result: Result<T, E>) => Result<U, E>) {
  const op = (r: Result<T, E>) => (isOk(r) ? thenFn(r.value) : (r as Err<any, E>));
  return curry1(op, result);
}

/** Alias for [`andThen`](#andthen). */
export const chain = andThen;

/** Alias for [`andThen`](#andthen). */
export const flatMap = andThen;

/**
  Provide a fallback for a given `Result`. Behaves like a logical `or`: if the
  `result` value is an `Ok`, returns that `result`; otherwise, returns the
  `defaultResult` value.

  This is useful when you want to make sure that something which takes a
  `Result` always ends up getting an `Ok` variant, by supplying a default value
  for the case that you currently have an `Err`.

  ```ts
  import { ok, err, Result, or } from 'true-utils/result';

  const okA = ok<string, string>('a');
  const okB = ok<string, string>('b');
  const anErr = err<string, string>(':wat:');
  const anotherErr = err<string, string>(':headdesk:');

  console.log(or(okB, okA).toString());  // Ok(A)
  console.log(or(anErr, okA).toString());  // Ok(A)
  console.log(or(okB, anErr).toString());  // Ok(B)
  console.log(or(anotherErr, anErr).toString());  // Err(:headdesk:)
  ```

  @typeparam T          The type wrapped in the `Ok` case of `result`.
  @typeparam E          The type wrapped in the `Err` case of `result`.
  @typeparam F          The type wrapped in the `Err` case of `defaultResult`.
  @param defaultResult  The `Result` to use if `result` is an `Err`.
  @param result         The `Result` instance to check.
  @returns              `result` if it is an `Ok`, otherwise `defaultResult`.
 */
export function or<T, E, F>(defaultResult: Result<T, F>, result: Result<T, E>): Result<T, F>;
export function or<T, E, F>(defaultResult: Result<T, F>): (result: Result<T, E>) => Result<T, F>;
export function or<T, E, F>(
  defaultResult: Result<T, F>,
  result?: Result<T, E>
): Result<T, F> | ((result: Result<T, E>) => Result<T, F>) {
  const op = (r: Result<T, E>) => (isOk(r) ? (r as Ok<T, any>) : defaultResult);
  return curry1(op, result);
}

/**
  Like `or`, but using a function to construct the alternative `Result`.

  Sometimes you need to perform an operation using other data in the environment
  to construct the fallback value. In these situations, you can pass a function
  (which may be a closure) as the `elseFn` to generate the fallback `Result<T>`.
  It can then transform the data in the `Err` to something usable as an `Ok`, or
  generate a new `Err` instance as appropriate.

  Useful for transforming failures to usable data.

  @param elseFn The function to apply to the contents of the `Err` if `result`
                is an `Err`, to create a new `Result`.
  @param result The `Result` to use if it is an `Ok`.
  @returns      The `result` if it is `Ok`, or the `Result` returned by `elseFn`
                if `result` is an `Err.
 */
export function orElse<T, E, F>(
  elseFn: (err: E) => Result<T, F>,
  result: Result<T, E>
): Result<T, F>;
export function orElse<T, E, F>(
  elseFn: (err: E) => Result<T, F>
): (result: Result<T, E>) => Result<T, F>;
export function orElse<T, E, F>(
  elseFn: (err: E) => Result<T, F>,
  result?: Result<T, E>
): Result<T, F> | ((result: Result<T, E>) => Result<T, F>) {
  const op = (r: Result<T, E>) => (isOk(r) ? (r as Ok<T, any>) : elseFn(r.unsafelyUnwrapErr()));
  return curry1(op, result);
}

/**
  Get the value out of the `Result`.

  Returns the content of an `Ok`, but **throws if the `Result` is `Err`.**
  Prefer to use [`unwrapOr`](#unwrapor) or [`unwrapOrElse`](#unwraporelse).

  @throws If the `Result` instance is `Nothing`.
 */
export function unsafelyUnwrap<T, E>(result: Result<T, E>): T {
  return result.unsafelyUnwrap();
}

/** Alias for [`unsafelyUnwrap`](#unsafelyunwrap) */
export const unsafelyGet = unsafelyUnwrap;

/** Alias for [`unsafelyUnwrap`](#unsafelyunwrap) */
export const unsafeGet = unsafelyUnwrap;

/**
  Get the error value out of the [`Result`](#result).

  Returns the content of an `Err`, but **throws if the `Result` is `Ok`**.
  Prefer to use [`unwrapOrElse`](#unwraporelse).

  @param result
  @throws Error If the `Result` instance is `Nothing`.
 */
export function unsafelyUnwrapErr<T, E>(result: Result<T, E>): E {
  return result.unsafelyUnwrapErr();
}

/** Alias for [`unsafelyUnwrapErr`](#unsafelyunwraperr) */
export const unsafelyGetErr = unsafelyUnwrapErr;

/**
  Safely get the value out of the `Ok` variant of a [`Result`](#result).

  This is the recommended way to get a value out of a `Result` most of the time.

  ```ts
  import { ok, err, unwrapOr } from 'true-myth/result';

  const anOk = ok<number, string>(12);
  console.log(unwrapOr(0, anOk));  // 12

  const anErr = err<number, string>('nooooo');
  console.log(unwrapOr(0, anErr));  // 0
  ```

  @typeparam T        The value wrapped in the `Ok`.
  @typeparam E        The value wrapped in the `Err`.
  @param defaultValue The value to use if `result` is an `Err`.
  @param result       The `Result` instance to unwrap if it is an `Ok`.
  @returns            The content of `result` if it is an `Ok`, otherwise
                      `defaultValue`.
 */
export function unwrapOr<T, E>(defaultValue: T, result: Result<T, E>): T;
export function unwrapOr<T, E>(defaultValue: T): (result: Result<T, E>) => T;
export function unwrapOr<T, E>(
  defaultValue: T,
  result?: Result<T, E>
): T | ((result: Result<T, E>) => T) {
  const op = (r: Result<T, E>) => (isOk(r) ? r.value : defaultValue);
  return curry1(op, result);
}

/** Alias for [`unwrapOr`](#unwrapor) */
export const getOr = unwrapOr;

/**
  Safely get the value out of a [`Result`](#result) by returning the wrapped
  value if it is `Ok`, or by applying `orElseFn` to the value in the `Err`.

  This is useful when you need to *generate* a value (e.g. by using current
  values in the environment – whether preloaded or by local closure) instead of
  having a single default value available (as in [`unwrapOr`](#unwrapor)).

  ```ts
  import { ok, err, unwrapOrElse } from 'true-myth/result';

  // You can imagine that someOtherValue might be dynamic.
  const someOtherValue = 2;
  const handleErr = (errValue: string) => errValue.length + someOtherValue;

  const anOk = ok<number, string>(42);
  console.log(unwrapOrElse(handleErr, anOk));  // 42

  const anErr = err<number, string>('oh teh noes');
  console.log(unwrapOrElse(handleErr, anErr));  // 13
  ```

  @typeparam T    The value wrapped in the `Ok`.
  @typeparam E    The value wrapped in the `Err`.
  @param orElseFn A function applied to the value wrapped in `result` if it is
                  an `Err`, to generate the final value.
  @param result   The `result` to unwrap if it is an `Ok`.
  @returns        The value wrapped in `result` if it is `Ok` or the value
                  returned by `orElseFn` applied to the value in `Err`.
 */
export function unwrapOrElse<T, E>(orElseFn: (error: E) => T, result: Result<T, E>): T;
export function unwrapOrElse<T, E>(orElseFn: (error: E) => T): (result: Result<T, E>) => T;
export function unwrapOrElse<T, E>(
  orElseFn: (error: E) => T,
  result?: Result<T, E>
): T | ((result: Result<T, E>) => T) {
  const op = (r: Result<T, E>) => (isOk(r) ? r.value : orElseFn(r.error));
  return curry1(op, result);
}

/** Alias for [`unwrapOrElse`](#unwraporelse) */
export const getOrElse = unwrapOrElse;

/**
  Convert a [`Result`](#result) to a [`Maybe`](../modules/_maybe_.html#maybe).

  The converted type will be [`Just`] if the `Result` is [`Ok`] or [`Nothing`]
  if the `Result` is [`Err`]; the wrapped error value will be discarded.

  [`Just`]: ../classes/_maybe_.just.html
  [`Nothing`]: ../classes/_maybe_.nothing.html
  [`Ok`]: ../classes/_result_.ok.html
  [`Err`]: ../classes/_result_.err.html

  @param result The `Result` to convert to a `Maybe`
  @returns      `Just` the value in `result` if it is `Ok`; otherwise `Nothing`
 */
export function toMaybe<T>(result: Result<T, any>): Maybe<T> {
  return isOk(result) ? just(result.value) : nothing();
}

/**
  Transform a [`Maybe`](../modules/_maybe_.html#maybe) into a [`Result`](#result).

  If the `Maybe` is a [`Just`], its value will be wrapped in the [`Ok`] variant;
  if it is a [`Nothing`] the `errValue` will be wrapped in the [`Err`] variant.

  [`Just`]: ../classes/_maybe_.just.html
  [`Nothing`]: ../classes/_maybe_.nothing.html
  [`Ok`]: ../classes/_result_.ok.html
  [`Err`]: ../classes/_result_.err.html

  @param errValue A value to wrap in an `Err` if `maybe` is a `Nothing`.
  @param maybe    The `Maybe` to convert to a `Result`.
 */
export function fromMaybe<T, E>(errValue: E, maybe: Maybe<T>): Result<T, E>;
export function fromMaybe<T, E>(errValue: E): (maybe: Maybe<T>) => Result<T, E>;
export function fromMaybe<T, E>(
  errValue: E,
  maybe?: Maybe<T>
): Result<T, E> | ((maybe: Maybe<T>) => Result<T, E>) {
  const op = (m: Maybe<T>) => (isJust(m) ? ok<T, E>(Maybe.unsafelyUnwrap(m)) : err<T, E>(errValue));
  return curry1(op, maybe);
}

/**
  Create a `String` representation of a `result` instance.

  An `Ok` instance will be printed as `Ok(<representation of the value>)`, and
  an `Err` instance will be printed as `Err(<representation of the error>)`,
  where the representation of the value or error is simply the value or error's
  own `toString` representation. For example:

                call                |         output
  --------------------------------- | ----------------------
  `toString(ok(42))`                | `Ok(42)`
  `toString(ok([1, 2, 3]))`         | `Ok(1,2,3)`
  `toString(ok({ an: 'object' }))`  | `Ok([object Object])`n
  `toString(err(42))`               | `Err(42)`
  `toString(err([1, 2, 3]))`        | `Err(1,2,3)`
  `toString(err({ an: 'object' }))` | `Err([object Object])`

  @typeparam T The type of the wrapped value; its own `.toString` will be used
               to print the interior contents of the `Just` variant.
  @param maybe The value to convert to a string.
  @returns     The string representation of the `Maybe`.
 */
export const toString = <T, E>(result: Result<T, E>): string => {
  const body = (isOk(result) ? result.value : result.error).toString();
  return `${result.variant.toString()}(${body})`;
};

/** A lightweight object defining how to handle each variant of a Maybe. */
export type Matcher<T, E, A> = {
  Ok: (value: T) => A;
  Err: (error: E) => A;
};

/**
  Performs the same basic functionality as `getOrElse`, but instead of simply
  unwrapping the value if it is `Ok` and applying a value to generate the same
  default type if it is `Nothing`, lets you supply functions which may transform
  the wrapped type if it is `Ok` or get a default value for `Nothing`.

  This is kind of like a poor man's version of pattern matching, which
  JavaScript currently lacks.

  Instead of code like this:

  ```ts
  import { Result, isOk, match } from 'true-myth/result';

  const logValue = (mightBeANumber: Result<number, string>) => {
    console.log(
      isOk(mightBeANumber)
        ? unsafelyUnwrap(mightBeANumber).toString()
        : `There was an error: ${unsafelyGetErr(mightBeANumber)}`
    );
  };
  ```

  ...we can write code like this:

  ```ts
  import { Result, match } from 'true-myth/result';

  const logValue = (mightBeANumber: Result<number, string>) => {
    const value = match(
      {
        Ok: n => n.toString(),
        Err: e => `There was an error: ${e}`,
      },
      mightBeANumber
    );
    console.log(value);
  };
  ```

  This is slightly longer to write, but clearer: the more complex the resulting
  expression, the hairer it is to understand the ternary. Thus, this is
  especially convenient for times when there is a complex result, e.g. when
  rendering part of a React component inline in JSX/TSX.

  @param matcher A lightweight object defining what to do in the case of each
                 variant.
  @param maybe   The `maybe` instance to check.
 */
export function match<T, E, A>(matcher: Matcher<T, E, A>, result: Result<T, E>): A;
export function match<T, E, A>(matcher: Matcher<T, E, A>): (result: Result<T, E>) => A;
export function match<T, E, A>(
  matcher: Matcher<T, E, A>,
  result?: Result<T, E>
): A | ((result: Result<T, E>) => A) {
  const op = (r: Result<T, E>) => mapOrElse(matcher.Err, matcher.Ok, r);
  return curry1(op, result);
}

/** Alias for [`match`](#match) */
export const cata = match;

/**
  Allows quick triple-equal equality check between the values inside two `result`s
  without having to unwrap them first.

  ```ts
  const a = Result.of(3)
  const b = Result.of(3)
  const c = Result.of(null)
  const d = Result.nothing()

  Result.equals(a, b) // true
  Result.equals(a, c) // false
  Result.equals(c, d) // true
  ```

  @param resultB A `maybe` to compare to.
  @param resultA A `maybe` instance to check.
 */
export function equals<T, E>(resultB: Result<T, E>, resultA: Result<T, E>): boolean;
export function equals<T, E>(resultB: Result<T, E>): (resultA: Result<T, E>) => boolean;
export function equals<T, E>(
  resultB: Result<T, E>,
  resultA?: Result<T, E>
): boolean | ((a: Result<T, E>) => boolean) {
  return resultA !== undefined
    ? resultA.match({
        Err: () => isErr(resultB),
        Ok: a => isOk(resultB) && resultB.unsafelyUnwrap() === a,
      })
    : (curriedResultA: Result<T, E>) =>
        curriedResultA.match({
          Err: () => isErr(resultB),
          Ok: a => isOk(resultB) && resultB.unsafelyUnwrap() === a,
        });
}

/**
  Allows you to *apply* (thus `ap`) a value to a function without having to
  take either out of the context of their `Result`s. This does mean that the
  transforming function is itself within a `Result`, which can be hard to grok
  at first but lets you do some very elegant things. For example, `ap` allows
  you to do this:

  ```ts
  import Result from 'true-myth/result';

  const one = Result.ok<number, string>(1);
  const five = Result.ok<number, string>(5);
  const whoops = Result.err<number, string>('oh no');

  const add = (a: number) => (b: number) => a + b;
  const resultAdd = Result.ok<typeof add, string>(add);

  resultAdd.ap(one).ap(five); // Ok(6)
  resultAdd.ap(one).ap(whoops); // Err('oh no')
  resultAdd.ap(whoops).ap(five) // Err('oh no')
  ```

  Without `Result.ap`, you'd need to do something like a nested `Result.match`:

  ```ts
  import { ok, err } from 'true-myth/result';

  const one = ok<number, string>(1);
  const five = ok<number, string>(5);
  const whoops = err<number, string>('oh no');

  one.match({
    Ok: n => five.match({
      Ok: o => ok<number, string>(n + o),
      Err: e => err<number, string>(e),
    }),
    Err: e  => err<number, string>(e),
  }); // Ok(6)

  one.match({
    Ok: n => whoops.match({
      Ok: o => ok<number, string>(n + o),
      Err: e => err<number, string>(e),
    }),
    Err: e  => err<number, string>(e),
  }); // Err('oh no')

  whoops.match({
    Ok: n => five.match({
      Ok: o => ok(n + o),
      Err: e => err(e),
    }),
    Err: e  => err(e),
  }); // Err('oh no')
  ```

  And this kind of thing comes up quite often once you're using `Maybe` to
  handle optionality throughout your application.

  For another example, imagine you need to compare the equality of two
  ImmutableJS data structures, where a `===` comparison won't work. With `ap`,
  that's as simple as this:

  ```ts
  import { ok } from 'true-myth/result';
  import Immutable from 'immutable';
  import { curry } from 'lodash'

  const is = curry(Immutable.is);

  const x = ok(Immutable.Set.of(1, 2, 3));
  const y = ok(Immutable.Set.of(2, 3, 4));

  ok(is).ap(x).ap(y); // Ok(false)
  ```

  Without `ap`, we're back to that gnarly nested `match`:

  ```ts
   * import Result, { ok, err } from 'true-myth/result';
  import Immutable from 'immutable';
  import { curry } from 'lodash'

  const is = curry(Immutable.is);

  const x = ok(Immutable.Set.of(1, 2, 3));
  const y = ok(Immutable.Set.of(2, 3, 4));

  x.match({
    Ok: iX => y.match({
      Ok: iY => Result.of(Immutable.is(iX, iY)),
      Err: (e) => ok(false),
    })
    Err: (e) => ok(false),
  }); // Ok(false)
  ```

  In summary: anywhere you have two `Maybe` instances and need to perform an
  operation that uses both of them, `ap` is your friend.

  Two things to note, both regarding *currying*:

  1.  All functions passed to `ap` must be curried. That is, they must be of the
      form (for add) `(a: number) => (b: number) => a + b`, *not* the more usual
      `(a: number, b: number) => a + b` you see in JavaScript more generally.

      For convenience, you may want to look at Lodash's `_.curry` or Ramda's
      `R.curry`, which allow you to create curried versions of functions
      whenever you want:

      ```
      import Result from 'true-myth/result';
      import { curry } from 'lodash';

      const normalAdd = (a: number, b: number) => a + b;
      const curriedAdd = curry(normalAdd); // (a: number) => (b: number) => a + b;

      Result.of(curriedAdd).ap(Result.of(1)).ap(Result.of(5)); // Ok(6)
      ```

  2.  You will need to call `ap` as many times as there are arguments to the
      function you're dealing with. So in the case of `add`, which has the
      "arity" (function argument count) of 2 (`a` and `b`), you'll need to call
      `ap` twice: once for `a`, and once for `b`. To see why, let's look at what
      the result in each phase is:

      ```ts
      const add = (a: number) => (b: number) => a + b;

      const maybeAdd = Result.of(add); // Ok((a: number) => (b: number) => a + b)
      const maybeAdd1 = maybeAdd.ap(Result.of(1)); // Ok((b: number) => 1 + b)
      const final = maybeAdd1.ap(Result.of(3)); // Ok(4)
      ```

      So for `toString`, which just takes a single argument, you would only need
      to call `ap` once.

      ```ts
      const toStr = (v: { toString(): string }) => v.toString();
      Result.of(toStr).ap(12); // Ok("12")
      ```

  One other scenario which doesn't come up *quite* as often but is conceivable
  is where you have something that may or may not actually construct a function
  for handling a specific `Result` scenario. In that case, you can wrap the
  possibly-present in `ap` and then wrap the values to apply to the function to
  in `Result` themselves.

  Because `Result` often requires you to type out the full type parameterization
  on a regular basis, it's convenient to use TypeScript's `typeof` operator to
  write out the type of a curried function. For example, if you had a function
  that simply merged three strings, you might write it like this:

  ```ts
  import Result from 'true-myth/result';
  import { curry } from 'lodash';

  const merge3Strs = (a: string, b: string, c: string) => string;
  const curriedMerge = curry(merge3Strs);

  const fn = Result.ok<typeof curriedMerge, string>(curriedMerge);
  ```

  The alternative is writing out the full signature long-form:

  ```ts
  const fn = Result.ok<(a: string) => (b: string) => (c: string) => string, string>(curriedMerge);
  ```

  **Aside:** `ap` is not named `apply` because of the overlap with JavaScript's
  existing [`apply`] function – and although strictly speaking, there isn't any
  direct overlap (`Result.apply` and `Function.prototype.apply` don't intersect
  at all) it's useful to have a different name to avoid implying that they're
  the same.

  [`apply`]: https://developer.mozilla.org/en-US/docs/Web/JavaScript/Reference/Global_Objects/Function/apply

  @param resultFn result of a function from T to U
  @param result result of a T to apply to `fn`
 */
export function ap<T, U, E>(resultFn: Result<(t: T) => U, E>, result: Result<T, E>): Result<U, E>;
export function ap<T, U, E>(
  resultFn: Result<(t: T) => U, E>
): (result: Result<T, E>) => Result<U, E>;
export function ap<T, U, E>(
  resultFn: Result<(val: T) => U, E>,
  result?: Result<T, E>
): Result<U, E> | ((val: Result<T, E>) => Result<U, E>) {
  const op = (r: Result<T, E>) =>
    r.match({
      Ok: val => resultFn.map(fn => fn(val)),
      Err: e => Result.err<U, E>(e),
    });

  return curry1(op, result);
}

/**
  Determine whether an item is an instance of `Just` or `Nothing`.

  @param item The item to check.
 */
export function isInstance<T = any, E = any>(item: any): item is Result<T, E> {
  return item instanceof Ok || item instanceof Err;
}

/**
  A value which may (`Ok`) or may not (`Err`) be present.

  The behavior of this type is checked by TypeScript at compile time, and bears
  no runtime overhead other than the very small cost of the container object.
 */
export type Result<T, E> = Ok<T, E> | Err<T, E>;
export const Result = {
  Variant,
  Ok,
  Err,
  tryOrElse,
  isOk,
  isErr,
  ok,
  err,
  tryOr,
  map,
  mapOr,
  mapOrElse,
  mapErr,
  and,
  andThen,
  chain,
  flatMap,
  or,
  orElse,
  unsafelyUnwrap,
  unsafelyGet,
  unsafeGet,
  unsafelyUnwrapErr,
  unsafelyGetErr,
  unwrapOr,
  getOr,
  unwrapOrElse,
  getOrElse,
  toMaybe,
  fromMaybe,
  toString,
  match,
  cata,
  equals,
  ap,
  isInstance,
};

export default Result;<|MERGE_RESOLUTION|>--- conflicted
+++ resolved
@@ -584,19 +584,42 @@
 }
 
 /**
-<<<<<<< HEAD
+  Execute the provided callback, wrapping the return value in `Result.Ok` or
+  `Result.Err(error)` if there is an exception.
+
+  ```ts
+  const aSuccessfulOperation = () => 2 + 2;
+
+  const anOkResult = Result.tryOr('Oh noes!!1', () => {
+    aSuccessfulOperation()
+  }); // => Ok(4)
+
+  const thisOperationThrows = () => throw new Error('Bummer');
+
+  const anErrResult = Result.tryOr('Oh noes!!1', () => {
+    thisOperationThrows();
+  }); // => Err('Oh noes!!1')
+ ```
+
+  @param error The error value in case of an exception
+  @param callback The callback to try executing
+ */
+export function tryOr<T, E>(error: E, callback: () => T): Result<T, E> {
+  try {
+    return Result.ok(callback());
+  } catch {
+    return Result.err(error);
+  }
+}
+
+/**
   Execute the provided callback, wrapping the return value in `Result.Ok`.
   If there is an exception, return a `Result.Err` of whatever the `onError`
   function returns.
-=======
-  Execute the provided callback, wrapping the return value in `Result.Ok` or
-  `Result.Err(error)` if there is an exception.
->>>>>>> 2e553b04
 
   ```ts
   const aSuccessfulOperation = () => 2 + 2;
 
-<<<<<<< HEAD
   const anOkResult = Result.tryOrElse(
     (e) => e,
     aSuccessfulOperation
@@ -619,27 +642,6 @@
     return Result.ok(callback());
   } catch (e) {
     return Result.err(onError(e));
-=======
-  const anOkResult = Result.tryOr('Oh noes!!1', () => {
-    aSuccessfulOperation()
-  }); // => Ok(4)
-
-  const thisOperationThrows = () => throw new Error('Bummer');
-
-  const anErrResult = Result.tryOr('Oh noes!!1', () => {
-    thisOperationThrows();
-  }); // => Err('Oh noes!!1')
- ```
-
-  @param error The error value in case of an exception
-  @param callback The callback to try executing
- */
-export function tryOr<T, E>(error: E, callback: () => T): Result<T, E> {
-  try {
-    return Result.ok(callback());
-  } catch {
-    return Result.err(error);
->>>>>>> 2e553b04
   }
 }
 
@@ -1559,12 +1561,12 @@
   Variant,
   Ok,
   Err,
-  tryOrElse,
   isOk,
   isErr,
   ok,
   err,
   tryOr,
+  tryOrElse,
   map,
   mapOr,
   mapOrElse,
