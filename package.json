{
  "name": "true-myth",
  "description": "A library for safe functional programming in JavaScript, with first-class support for TypeScript",
  "homepage": "https://true-myth.js.org",
  "contributors": [
    {
      "name": "Chris Krycho",
      "email": "hello@chriskrycho.com",
      "url": "http://www.chriskrycho.com"
    },
    {
      "name": "Ben Makuh"
    }
  ],
  "repository": {
    "type": "git",
    "url": "https://github.com/true-myth/true-myth"
  },
  "bugs": {
    "url": "https://github.com/true-myth/true-myth/issues"
  },
  "version": "6.2.0",
  "type": "module",
  "main": "dist/public/index.js",
  "module": "dist/public/index.js",
  "exports": {
    ".": "./dist/public/index.js",
    "./package.json": "./package.json",
    "./*": "./dist/public/*.js"
  },
  "types": "dist/public/index.d.ts",
  "keywords": [
    "typescript",
    "functional programming",
    "maybe",
    "result"
  ],
  "scripts": {
    "build": "yarn clean && yarn tsc --project ts/publish.tsconfig.json",
    "clean": "rimraf ./dist",
    "doc": "./scripts/build-docs",
    "prepublishOnly": "yarn test && yarn build",
    "postpublish": "yarn clean",
    "test": "vitest run --coverage",
    "tdd": "vitest",
    "type-check": "tsc --noEmit --skipLibCheck"
  },
  "files": [
    "*.d.ts",
    "*.d.ts.map",
    "dist",
    "src"
  ],
  "license": "MIT",
  "devDependencies": {
    "@vitest/coverage-c8": "^0.29.8",
    "prettier": "^2.7.1",
    "release-it": "^15.1.1",
    "release-it-lerna-changelog": "^5.0.0",
    "rimraf": "^5.0.1",
    "shelljs": "^0.8.5",
    "typedoc": "^0.24.4",
<<<<<<< HEAD
    "typescript": "~5.0",
    "vitest": "^0.29.8"
=======
    "typescript": "~5.1"
>>>>>>> b2f6440b
  },
  "engines": {
    "node": "14.* || 16.* || >= 18.*"
  },
  "prettier": {
    "printWidth": 100,
    "semi": true,
    "singleQuote": true,
    "trailingComma": "es5",
    "tabWidth": 2
  },
  "release-it": {
    "github": {
      "release": true
    },
    "plugins": {
      "release-it-lerna-changelog": {
        "infile": "CHANGELOG.md",
        "launchEditor": true
      }
    }
  },
  "volta": {
    "node": "14.19.1",
    "yarn": "1.22.17",
    "npm": "7.1.2"
  }
}<|MERGE_RESOLUTION|>--- conflicted
+++ resolved
@@ -60,12 +60,8 @@
     "rimraf": "^5.0.1",
     "shelljs": "^0.8.5",
     "typedoc": "^0.24.4",
-<<<<<<< HEAD
-    "typescript": "~5.0",
+    "typescript": "~5.1",
     "vitest": "^0.29.8"
-=======
-    "typescript": "~5.1"
->>>>>>> b2f6440b
   },
   "engines": {
     "node": "14.* || 16.* || >= 18.*"
